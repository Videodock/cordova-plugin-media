--- conflicted
+++ resolved
@@ -22,11 +22,7 @@
     xmlns:rim="http://www.blackberry.com/ns/widgets"
     xmlns:android="http://schemas.android.com/apk/res/android"
     id="cordova-plugin-media-tests"
-<<<<<<< HEAD
-    version="3.0.0">
-=======
     version="3.0.1">
->>>>>>> 2a1ee432
     <name>Cordova Media Plugin Tests</name>
     <license>Apache 2.0</license>
     <js-module src="tests.js" name="tests">
