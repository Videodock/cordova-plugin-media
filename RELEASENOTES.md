<!--
#
# Licensed to the Apache Software Foundation (ASF) under one
# or more contributor license agreements.  See the NOTICE file
# distributed with this work for additional information
# regarding copyright ownership.  The ASF licenses this file
# to you under the Apache License, Version 2.0 (the
# "License"); you may not use this file except in compliance
# with the License.  You may obtain a copy of the License at
# 
# http://www.apache.org/licenses/LICENSE-2.0
# 
# Unless required by applicable law or agreed to in writing,
# software distributed under the License is distributed on an
# "AS IS" BASIS, WITHOUT WARRANTIES OR CONDITIONS OF ANY
#  KIND, either express or implied.  See the License for the
# specific language governing permissions and limitations
# under the License.
#
-->
# Release Notes

<<<<<<< HEAD
=======
### 3.0.1 (Apr 27, 2017)
* [CB-12542](https://issues.apache.org/jira/browse/CB-12542) (ios) Fix wav file recording, add m4a extension. make **iOS** status handling compatible with **Android**/Windows
* [CB-12622](https://issues.apache.org/jira/browse/CB-12622) Added **Android 6.0** build badges to `README`
* [CB-12685](https://issues.apache.org/jira/browse/CB-12685) added `package.json` to tests folder

>>>>>>> 2a1ee432
### 3.0.0 (Feb 28, 2017)
* **Android:** fix `NullPointerException` in `AudioPlayer.readyPlayer`
* **Android:** fix `java.lang.NullPointerException` on `resumeAllGainedFocus`
* [CB-12493](https://issues.apache.org/jira/browse/CB-12493) (Tests) Fixed spec.21 flakyness
* major version bump, added `cordovaDependencies` requirement for `cordova-android>=6.1.0`
* Add engine tag for checking `cordova-android`
* Make the output file of **Android** an `acc` file.
* [CB-12422](https://issues.apache.org/jira/browse/CB-12422) **iOS:** Fix readme issue on background needed plist modification
* [CB-12434](https://issues.apache.org/jira/browse/CB-12434) **Android:** fix Stoping a Paused Recording throws exception
* [CB-12411](https://issues.apache.org/jira/browse/CB-12411) Stoping a Paused Recording throws illegal state exception
* [CB-1187](https://issues.apache.org/jira/browse/CB-1187) **iOS:** Fix unused recording settings
* [CB-12353](https://issues.apache.org/jira/browse/CB-12353) Corrected merges usage in `plugin.xml`
* [CB-12369](https://issues.apache.org/jira/browse/CB-12369) Add plugin typings from DefinitelyTyped
* [CB-12363](https://issues.apache.org/jira/browse/CB-12363) Added build badges for **iOS 9.3** and **iOS 10.0** 
* [CB-12230](https://issues.apache.org/jira/browse/CB-12230) Removed **Windows 8.1** build badges

### 2.4.1 (Dec 07, 2016)
* [CB-12224](https://issues.apache.org/jira/browse/CB-12224) Updated version and RELEASENOTES.md for release 2.4.1
* [CB-12034](https://issues.apache.org/jira/browse/CB-12034) (ios) Add mandatory iOS 10 privacy description
* [CB-11917](https://issues.apache.org/jira/browse/CB-11917) - Remove pull request template checklist item: "iCLA has been submitted…"
* [CB-11529](https://issues.apache.org/jira/browse/CB-11529) ios: Make available setting volume for player on ios device
* [CB-11832](https://issues.apache.org/jira/browse/CB-11832) Incremented plugin version.

### 2.4.0 (Sep 08, 2016)
* [CB-11795](https://issues.apache.org/jira/browse/CB-11795) Add 'protective' entry to cordovaDependencies
* [CB-11793](https://issues.apache.org/jira/browse/CB-11793) fixed **android** build issue with last commit
* [CB-11085](https://issues.apache.org/jira/browse/CB-11085) Fix error output using `println` to `LOG.e`
* [CB-11757](https://issues.apache.org/jira/browse/CB-11757) (**ios**) Error out if trying to stop playback while in a wrong state
* [CB-11380](https://issues.apache.org/jira/browse/CB-11380) (**ios**) Overloaded `audioFileForResource` method instead of modifying its signature
* [CB-11380](https://issues.apache.org/jira/browse/CB-11380) (**ios**) Updated modified method signature in the .h file
* [CB-11380](https://issues.apache.org/jira/browse/CB-11380) (**ios**) Fixed an unexpected error callback when initializing Media with file that doesn't exist
* [CB-10849](https://issues.apache.org/jira/browse/CB-10849) (ios) Fixed a crash when playing soundfiles consecutively
* [CB-11754](https://issues.apache.org/jira/browse/CB-11754) (**Android**) Fixed the build error
* [CB-11086](https://issues.apache.org/jira/browse/CB-11086) (**Android**) Fixed a crash when `setVolume()` is called on unitialized audio This closes #93
* Plugin uses `Android Log class` and not `Cordova LOG class`
* [CB-11655](https://issues.apache.org/jira/browse/CB-11655) (**Android**) Enabled asynchronous error handling
* [CB-11430](https://issues.apache.org/jira/browse/CB-11430) Report duration NaN value to JS properly
* [CB-11429](https://issues.apache.org/jira/browse/CB-11429) Update test stream URL
* [CB-11430](https://issues.apache.org/jira/browse/CB-11430) Skip audio playback tests on Saucelabs
* [CB-11458](https://issues.apache.org/jira/browse/CB-11458) - `media.spec.25` 'should be able to play an audio stream' fails on **iOS** platform
* Add badges for paramedic builds on Jenkins
* [CB-11313](https://issues.apache.org/jira/browse/CB-11313) Can't start media streaming on **Android 6.0**
* Add pull request template.
* Readme: Add fenced code blocks with langauage hints
* [CB-11165](https://issues.apache.org/jira/browse/CB-11165) removed peer dependency
* [CB-10776](https://issues.apache.org/jira/browse/CB-10776) Add the ability to pause and resume an audio recording (**Android**)
* [CB-10776](https://issues.apache.org/jira/browse/CB-10776) Add the ability to pause and resume an audio recording (**iOS**)
* [CB-9487](https://issues.apache.org/jira/browse/CB-9487) Don't update position when getting amplitude
* [CB-10996](https://issues.apache.org/jira/browse/CB-10996) Adding front matter to README.md

### 2.3.0 (Apr 15, 2016)
* Request audio focus when playing; Pause audio when audio focus is lost; resume playing when audio focus is granted again.
* Replace `PermissionHelper.java` with `cordova-plugin-compat`
* [CB-10783](https://issues.apache.org/jira/browse/CB-10783) Modify expected position to be in a proper range.
* [CB-9487](https://issues.apache.org/jira/browse/CB-9487) Support getting amplitude for recording
* **iOS** audio should handle naked local file sources
* [CB-10720](https://issues.apache.org/jira/browse/CB-10720) Fixing README for display on Cordova website
* [CB-10636](https://issues.apache.org/jira/browse/CB-10636) Add `JSHint` for plugins
* [CB-10535](https://issues.apache.org/jira/browse/CB-10535) Fix CI crash caused by media plugin

### 2.2.0 (Feb 09, 2016)
* [CB-10476](https://issues.apache.org/jira/browse/CB-10476) Fix problem where callbacks were not invoked on android due to messageChannel being overridden by callbackContext in every execute() call
* Edit package.json license to match SPDX id
* [CB-10455](https://issues.apache.org/jira/browse/CB-10455) android: Adding permission helper to remove cordova-android 5.0.0 constraint
* [CB-57](https://issues.apache.org/jira/browse/CB-57) Updated to use avplayer when url starts with http:// or https:// for full streaming support
* [CB-8222](https://issues.apache.org/jira/browse/CB-8222) Background thread on play to prevent locking during initial load of media

### 2.1.0 (Jan 15, 2016)
* Fixed example referencing non-existent variable
* [CB-9452](https://issues.apache.org/jira/browse/CB-9452) Treat `RTSP streams` as `remote URLs`
* add JIRA issue tracker link
* fix [CB-9884](https://issues.apache.org/jira/browse/CB-9884) & [CB-9885](https://issues.apache.org/jira/browse/CB-9885)
* [CB-10100](https://issues.apache.org/jira/browse/CB-10100) updated file dependency to not grab new majors
* Fix block usage of self

### 2.0.0 (Nov 18, 2015)
* [CB-10035](https://issues.apache.org/jira/browse/CB-10035) Updated `RELEASENOTES` to be newest to oldest
* Media now supports new permissions for **Android 6.0** aka **Marshmallow**
* Fixing contribute link.
* [CB-9619](https://issues.apache.org/jira/browse/CB-9619) Fixed tests waiting for precise position
* [CB-9606](https://issues.apache.org/jira/browse/CB-9606) Fixes arguments parsing in `seekAudio`
* [CB-9605](https://issues.apache.org/jira/browse/CB-9605) Fixes issue with playback resume after pause on **WP8**
* fix record and play `NullPointerException`
* [CB-9237](https://issues.apache.org/jira/browse/CB-9237) Add `cdvfile://` support to media plugin on **Windows** platform
* [CB-9238](https://issues.apache.org/jira/browse/CB-9238) Media plugin cannot record audio on **Windows**
* Added **iOS** platform `media.setRate` auto test
* Add **iOS** platform check in `Media.prototype.setRate`
* Add `Media.prototype.setRate` method (only for **iOS**)

### 1.0.1 (Jun 17, 2015)
* [CB-9128](https://issues.apache.org/jira/browse/CB-9128) cordova-plugin-media documentation translation: cordova-plugin-media
* fix npm md issue
* [CB-9079](https://issues.apache.org/jira/browse/CB-9079) Increased timeout for playback tests
* [CB-8888](https://issues.apache.org/jira/browse/CB-8888) Makes media status reporting on windows more precise
* [CB-8793](https://issues.apache.org/jira/browse/CB-8793) Increased playback timeout in tests

### 1.0.0 (Apr 15, 2015)
* [CB-8793](https://issues.apache.org/jira/browse/CB-8793) Fixed tests to pass on wp8 and windows
* [CB-8746](https://issues.apache.org/jira/browse/CB-8746) bumped version of file dependency
* [CB-8746](https://issues.apache.org/jira/browse/CB-8746) gave plugin major version bump
* [CB-8779](https://issues.apache.org/jira/browse/CB-8779) Fixed media status reporting on wp8
* [CB-8747](https://issues.apache.org/jira/browse/CB-8747) added missing comma
* [CB-8747](https://issues.apache.org/jira/browse/CB-8747) updated dependency, added peer dependency
* [CB-8683](https://issues.apache.org/jira/browse/CB-8683) changed plugin-id to pacakge-name
* [CB-8653](https://issues.apache.org/jira/browse/CB-8653) properly updated translated docs to use new id
* [CB-8653](https://issues.apache.org/jira/browse/CB-8653) updated translated docs to use new id
* [CB-8541](https://issues.apache.org/jira/browse/CB-8541) Adds information about available recording formats on Windows
* Use TRAVIS_BUILD_DIR, install paramedic by npm
* [CB-8686](https://issues.apache.org/jira/browse/CB-8686) - remove musicLibrary capability
* [CB-7962](https://issues.apache.org/jira/browse/CB-7962) Adds browser platform support
* [CB-8653](https://issues.apache.org/jira/browse/CB-8653) Updated Readme
* [CB-8659](https://issues.apache.org/jira/browse/CB-8659): ios: 4.0.x Compatibility: Remove use of deprecated headers
* [CB-8572](https://issues.apache.org/jira/browse/CB-8572) Integrate TravisCI
* [CB-8438](https://issues.apache.org/jira/browse/CB-8438) cordova-plugin-media documentation translation: cordova-plugin-media
* [CB-8538](https://issues.apache.org/jira/browse/CB-8538) Added package.json file
* [CB-8428](https://issues.apache.org/jira/browse/CB-8428) Fix tests on Windows if no audio playback hardware is available
* [CB-8428](https://issues.apache.org/jira/browse/CB-8428) Fix multiple `done()` calls in media plugin test on devices where audio is not configured
* [CB-8426](https://issues.apache.org/jira/browse/CB-8426) Add Windows platform section to Media plugin
* [CB-8425](https://issues.apache.org/jira/browse/CB-8425) Media plugin .ctr: make src param required as per spec

### 0.2.16 (Feb 04, 2015)
* [CB-8351](https://issues.apache.org/jira/browse/CB-8351) ios: Stop using (newly) deprecated CDVJSON.h
* [CB-8351](https://issues.apache.org/jira/browse/CB-8351) ios: Use argumentForIndex rather than NSArray extension
* [CB-8252](https://issues.apache.org/jira/browse/CB-8252) android: Fire audio events from native via message channel
* [CB-8152](https://issues.apache.org/jira/browse/CB-8152) ios: Remove deprecated methods in Media plugin (deprecated since 2.5)

### 0.2.15 (Dec 02, 2014)
* [CB-6153](https://issues.apache.org/jira/browse/CB-6153) **Android**: Add docs for volume control behaviour, and fix controls not being reset on page navigation
* [CB-6153](https://issues.apache.org/jira/browse/CB-6153) **Android**: Make volume buttons control music stream while any audio players are created
* [CB-7977](https://issues.apache.org/jira/browse/CB-7977) Mention `deviceready` in plugin docs
* [CB-7945](https://issues.apache.org/jira/browse/CB-7945) Made media.spec.15 and media.spec.16 auto tests green
* [CB-7700](https://issues.apache.org/jira/browse/CB-7700) cordova-plugin-media documentation translation: cordova-plugin-media

### 0.2.14 (Oct 03, 2014)
* Amazon Specific changes: Added READ_PHONE_STATE permission same as done in Android
* make possible plays wav file
* [CB-7638](https://issues.apache.org/jira/browse/CB-7638) Get audio duration properly on windows
* [CB-7454](https://issues.apache.org/jira/browse/CB-7454) Adds support for m4a audio format for Windows
* [CB-7547](https://issues.apache.org/jira/browse/CB-7547) Fixes audio recording on windows platform
* [CB-7531](https://issues.apache.org/jira/browse/CB-7531) Fixes play() failure after release() call

### 0.2.13 (Sep 17, 2014)
* [CB-6963](https://issues.apache.org/jira/browse/CB-6963) renamed folder to tests + added nested plugin.xml
* added documentation for manual tests
* [CB-6963](https://issues.apache.org/jira/browse/CB-6963) Port Media manual & automated tests
* [CB-6963](https://issues.apache.org/jira/browse/CB-6963) Port media tests to plugin-test-framework
 
### 0.2.12 (Aug 06, 2014)
* [CB-6127](https://issues.apache.org/jira/browse/CB-6127) Updated translations for docs
* ios: Make it easier to play media and record audio simultaneously
* code #s for MediaError

### 0.2.11 (Jun 05, 2014)
* [CB-6127](https://issues.apache.org/jira/browse/CB-6127) Spanish and French Translations added. Github close #13
* [CB-6807](https://issues.apache.org/jira/browse/CB-6807) Add license
* [CB-6706](https://issues.apache.org/jira/browse/CB-6706): Relax dependency on file plugin
* [CB-6478](https://issues.apache.org/jira/browse/CB-6478): Fix exception when try to record audio file on windows 8
* [CB-6477](https://issues.apache.org/jira/browse/CB-6477): Add musicLibrary and microphone capabilities to windows 8 platform
* [CB-6491](https://issues.apache.org/jira/browse/CB-6491) add CONTRIBUTING.md

### 0.2.10 (Apr 17, 2014)
* [CB-6422](https://issues.apache.org/jira/browse/CB-6422): [windows8] use cordova/exec/proxy
* [CB-6212](https://issues.apache.org/jira/browse/CB-6212): [iOS] fix warnings compiled under arm64 64-bit
* [CB-6225](https://issues.apache.org/jira/browse/CB-6225): Specify plugin dependency on File plugin 1.0.1
* [CB-6460](https://issues.apache.org/jira/browse/CB-6460): Update license headers
* [CB-6465](https://issues.apache.org/jira/browse/CB-6465): Add license headers to Tizen code
* Add NOTICE file

### 0.2.9 (Feb 26, 2014)
* [CB-6051](https://issues.apache.org/jira/browse/CB-6051) Update media plugin to work with new cdvfile:// urls
* [CB-5748](https://issues.apache.org/jira/browse/CB-5748) Make sure that Media.onStatus is called when recording is started.

### 0.2.8 (Feb 05, 2014)
* Add preliminary support for Tizen.
* [CB-4755](https://issues.apache.org/jira/browse/CB-4755) Fix crash in Media.setVolume on iOS

### 0.2.7 (Jan 02, 2014)
* [CB-5658](https://issues.apache.org/jira/browse/CB-5658) Add doc/index.md for Media plugin
* Adding READ_PHONE_STATE to the plugin permissions

### 0.2.6 (Dec 4, 2013)
* [ubuntu] specify policy_group
* add ubuntu platform
* Added amazon-fireos platform. Change to use amazon-fireos as a platform if the user agent string contains 'cordova-amazon-fireos'

### 0.2.5 (Oct 28, 2013)
* [CB-5128](https://issues.apache.org/jira/browse/CB-5128): add repo + issue tag to plugin.xml for media plugin
* [CB-5010](https://issues.apache.org/jira/browse/CB-5010) Incremented plugin version on dev branch.

### 0.2.4 (Oct 9, 2013)
* [CB-4928](https://issues.apache.org/jira/browse/CB-4928) plugin-media doesn't load on windows8
* [CB-4915](https://issues.apache.org/jira/browse/CB-4915) Incremented plugin version on dev branch.

### 0.2.3 (Sept 25, 2013)
* [CB-4889](https://issues.apache.org/jira/browse/CB-4889) bumping&resetting version
* [windows8] commandProxy was moved
* [CB-4889](https://issues.apache.org/jira/browse/CB-4889) renaming references
* [CB-4889](https://issues.apache.org/jira/browse/CB-4889) renaming org.apache.cordova.core.media to org.apache.cordova.media
* [CB-4847](https://issues.apache.org/jira/browse/CB-4847) iOS 7 microphone access requires user permission - if denied, CDVCapture, CDVSound does not handle it properly
* Rename CHANGELOG.md -> RELEASENOTES.md
* [CB-4799](https://issues.apache.org/jira/browse/CB-4799) Fix incorrect JS references within native code on Android & iOS
* Fix compiler/lint warnings
* Rename plugin id from AudioHandler -> media
* [CB-4763](https://issues.apache.org/jira/browse/CB-4763) Remove reference to cordova-android's FileHelper.
* [CB-4752](https://issues.apache.org/jira/browse/CB-4752) Incremented plugin version on dev branch.

### 0.2.1 (Sept 5, 2013)
* [CB-4432](https://issues.apache.org/jira/browse/CB-4432) copyright notice change<|MERGE_RESOLUTION|>--- conflicted
+++ resolved
@@ -20,14 +20,11 @@
 -->
 # Release Notes
 
-<<<<<<< HEAD
-=======
 ### 3.0.1 (Apr 27, 2017)
 * [CB-12542](https://issues.apache.org/jira/browse/CB-12542) (ios) Fix wav file recording, add m4a extension. make **iOS** status handling compatible with **Android**/Windows
 * [CB-12622](https://issues.apache.org/jira/browse/CB-12622) Added **Android 6.0** build badges to `README`
 * [CB-12685](https://issues.apache.org/jira/browse/CB-12685) added `package.json` to tests folder
 
->>>>>>> 2a1ee432
 ### 3.0.0 (Feb 28, 2017)
 * **Android:** fix `NullPointerException` in `AudioPlayer.readyPlayer`
 * **Android:** fix `java.lang.NullPointerException` on `resumeAllGainedFocus`
