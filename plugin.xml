<?xml version="1.0" encoding="UTF-8"?>

<plugin xmlns="http://apache.org/cordova/ns/plugins/1.0"
xmlns:android="http://schemas.android.com/apk/res/android"
id="org.apache.cordova.media"
<<<<<<< HEAD
    version="0.2.9">
=======
    version="0.2.8">
>>>>>>> 26349122
    <name>Media</name>
    <description>Cordova Media Plugin</description>
    <license>Apache 2.0</license>
    <keywords>cordova,media</keywords>
    <repo>https://git-wip-us.apache.org/repos/asf/cordova-plugin-media.git</repo>
    <issue>https://issues.apache.org/jira/browse/CB/component/12320647</issue>

    <js-module src="www/MediaError.js" name="MediaError">
        <clobbers target="window.MediaError" />
    </js-module>
    
    <js-module src="www/Media.js" name="Media">
        <clobbers target="window.Media" />
    </js-module>
    
    <!-- android -->
    <platform name="android">
        <config-file target="res/xml/config.xml" parent="/*">
            <feature name="Media" >
                <param name="android-package" value="org.apache.cordova.media.AudioHandler"/>
            </feature>
        </config-file>
        
        <config-file target="AndroidManifest.xml" parent="/*">
            <uses-permission android:name="android.permission.RECORD_AUDIO" />
            <uses-permission android:name="android.permission.MODIFY_AUDIO_SETTINGS" />
            <uses-permission android:name="android.permission.WRITE_EXTERNAL_STORAGE" />
            <uses-permission android:name="android.permission.READ_PHONE_STATE" />
        </config-file>
        
        <source-file src="src/android/AudioHandler.java" target-dir="src/org/apache/cordova/media" />
        <source-file src="src/android/AudioPlayer.java" target-dir="src/org/apache/cordova/media" />
        <source-file src="src/android/FileHelper.java" target-dir="src/org/apache/cordova/media" />
     </platform>
     
     <!-- amazon-fireos -->
    <platform name="amazon-fireos">
        <config-file target="res/xml/config.xml" parent="/*">
            <feature name="Media" >
                <param name="android-package" value="org.apache.cordova.media.AudioHandler"/>
            </feature>
        </config-file>
        
        <config-file target="AndroidManifest.xml" parent="/*">
            <uses-permission android:name="android.permission.RECORD_AUDIO" />
            <uses-permission android:name="android.permission.MODIFY_AUDIO_SETTINGS" />
            <uses-permission android:name="android.permission.WRITE_EXTERNAL_STORAGE" />
        </config-file>
        
        <source-file src="src/android/AudioHandler.java" target-dir="src/org/apache/cordova/media" />
        <source-file src="src/android/AudioPlayer.java" target-dir="src/org/apache/cordova/media" />
        <source-file src="src/android/FileHelper.java" target-dir="src/org/apache/cordova/media" />
     </platform>


     <!-- ubuntu -->
     <platform name="ubuntu">
         <config-file target="config.xml" parent="/*">
             <feature name="Media">
                 <param policy_group="microphone" policy_version="1" />
                 <param policy_group="video" policy_version="1" />
             </feature>
         </config-file>
         <header-file src="src/ubuntu/media.h" />
         <source-file src="src/ubuntu/media.cpp" />
     </platform>

     <!-- ios -->
     <platform name="ios">    
         <config-file target="config.xml" parent="/*">
             <feature name="Media">
                 <param name="ios-package" value="CDVSound" /> 
             </feature>
         </config-file>
         <header-file src="src/ios/CDVSound.h" />
         <source-file src="src/ios/CDVSound.m" />
     </platform>

    <!-- blackberry10 -->
    <platform name="blackberry10">
        <source-file src="src/blackberry10/index.js" target-dir="Media" />
        <config-file target="www/config.xml" parent="/widget">
            <feature name="Media" value="Media"/>
        </config-file>
    </platform>

    <!-- wp7 -->
    <platform name="wp7">
        <config-file target="config.xml" parent="/*">
            <feature name="Media">
                <param name="wp-package" value="Media"/>
            </feature>
        </config-file>

        <config-file target="Properties/WMAppManifest.xml" parent="/Deployment/App/Capabilities">
            <Capability Name="ID_CAP_MEDIALIB"/>
            <Capability Name="ID_CAP_MICROPHONE"/>
        </config-file>

        <source-file src="src/wp/Media.cs" />
        <source-file src="src/wp/AudioPlayer.cs" />
    </platform>

    <!-- wp8 -->
    <platform name="wp8">
        <config-file target="config.xml" parent="/*">
            <feature name="Media">
                <param name="wp-package" value="Media"/>
            </feature>
        </config-file>

        <config-file target="Properties/WMAppManifest.xml" parent="/Deployment/App/Capabilities">
            <Capability Name="ID_CAP_MEDIALIB_AUDIO"/>
            <Capability Name="ID_CAP_MEDIALIB_PLAYBACK"/>
            <Capability Name="ID_CAP_MICROPHONE"/>
        </config-file>

        <source-file src="src/wp/Media.cs" />
        <source-file src="src/wp/AudioPlayer.cs" />
    </platform>

    <!-- windows8 -->
    <platform name="windows8">
        <js-module src="src/windows8/MediaProxy.js" name="MediaProxy">
            <merges target="" />
        </js-module>
    </platform>

    <!-- tizen -->
    <platform name="tizen">
        <js-module src="src/tizen/MediaProxy.js" name="MediaProxy">
            <runs/>
        </js-module>
    </platform>
</plugin><|MERGE_RESOLUTION|>--- conflicted
+++ resolved
@@ -3,11 +3,8 @@
 <plugin xmlns="http://apache.org/cordova/ns/plugins/1.0"
 xmlns:android="http://schemas.android.com/apk/res/android"
 id="org.apache.cordova.media"
-<<<<<<< HEAD
     version="0.2.9">
-=======
-    version="0.2.8">
->>>>>>> 26349122
+
     <name>Media</name>
     <description>Cordova Media Plugin</description>
     <license>Apache 2.0</license>
